--- conflicted
+++ resolved
@@ -170,7 +170,6 @@
                 </Item>
               </li>
               <li>
-<<<<<<< HEAD
                 <Item
                   nested
                   href="/kb/user-guides/linux-client"
@@ -183,11 +182,6 @@
                   href="/kb/user-guides/linux-gui-client"
                   label="Linux GUI"
                 />
-=======
-                <Item nested href="/kb/user-guides/linux-client">
-                  Linux
-                </Item>
->>>>>>> 9c143bce
               </li>
             </Collapse>
           </li>
