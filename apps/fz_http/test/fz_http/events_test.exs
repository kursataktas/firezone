--- conflicted
+++ resolved
@@ -41,24 +41,16 @@
 
   describe "delete_device/1" do
     setup [:create_rule_with_user_and_device]
-<<<<<<< HEAD
-
-    test "removes device from vpn and wall state", %{device: device} do
-      :ok = Events.update_device(device)
-      pubkey = device.public_key
-=======
 
     test "removes device from vpn and wall state", %{device: device} do
       :ok = Events.update_device(device)
 
->>>>>>> bdc7f6ea
       assert :ok = Events.delete_device(device)
 
       assert :sys.get_state(Events.vpn_pid()) == %{}
 
       assert :sys.get_state(Events.wall_pid()) ==
                %{users: MapSet.new(), devices: MapSet.new(), rules: MapSet.new()}
-<<<<<<< HEAD
     end
   end
 
@@ -85,40 +77,10 @@
     end
   end
 
-=======
-    end
-  end
-
-  describe "create_user/1" do
-    setup [:create_rule_with_user_and_device]
-
-    test "Adds user to wall state", %{user: user} do
-      :ok = Events.create_user(user)
-
-      assert :sys.get_state(Events.wall_pid()) ==
-               %{users: MapSet.new([user.id]), devices: MapSet.new(), rules: MapSet.new()}
-    end
-  end
-
-  describe "delete_user/1" do
-    setup [:create_rule_with_user_and_device]
-
-    test "removes user from wall state", %{user: user} do
-      :ok = Events.create_user(user)
-      :ok = Events.delete_user(user)
-
-      assert :sys.get_state(Events.wall_pid()) ==
-               %{users: MapSet.new(), devices: MapSet.new(), rules: MapSet.new()}
-    end
-  end
-
->>>>>>> bdc7f6ea
   describe "add_rule/1" do
     setup [:create_rule]
 
     test "adds rule to wall state", %{rule: rule} do
-<<<<<<< HEAD
-=======
       :ok = Events.add_rule(rule)
 
       assert :sys.get_state(Events.wall_pid()) ==
@@ -134,31 +96,12 @@
     setup [:create_rule_accept]
 
     test "adds rule to wall state", %{rule: rule} do
->>>>>>> bdc7f6ea
       :ok = Events.add_rule(rule)
 
       assert :sys.get_state(Events.wall_pid()) ==
                %{
                  users: MapSet.new(),
                  devices: MapSet.new(),
-<<<<<<< HEAD
-                 rules: MapSet.new([%{destination: "10.10.10.0/24", user_id: nil, action: :drop}])
-               }
-    end
-  end
-
-  describe "add_rule/1 accept" do
-    setup [:create_rule_accept]
-
-    test "adds rule to wall state", %{rule: rule} do
-      :ok = Events.add_rule(rule)
-
-      assert :sys.get_state(Events.wall_pid()) ==
-               %{
-                 users: MapSet.new(),
-                 devices: MapSet.new(),
-=======
->>>>>>> bdc7f6ea
                  rules:
                    MapSet.new([%{destination: "10.10.10.0/24", user_id: nil, action: :accept}])
                }
