use anyhow::{bail, Context as _, Result};
use clap::{Args, Parser};
use firezone_gui_client_common::{
    self as common, controller::Failure, deep_link, settings::AdvancedSettings,
};
use firezone_telemetry as telemetry;
use std::collections::BTreeMap;
use tracing::instrument;
use tracing_subscriber::EnvFilter;

mod about;
mod debug_commands;
mod elevation;
mod gui;
mod logging;
mod settings;
mod welcome;

#[derive(Debug, thiserror::Error)]
pub(crate) enum Error {
    #[error("GUI module error: {0}")]
    Gui(#[from] common::errors::Error),
}

/// The program's entry point, equivalent to `main`
#[instrument(skip_all)]
pub(crate) fn run() -> Result<()> {
    let cli = Cli::parse();

<<<<<<< HEAD
    // TODO: Why is this here?
=======
    // TODO: Remove, this is only needed for Portal connections and the GUI process doesn't connect to the Portal. Unless it's also needed for update checks.
>>>>>>> 29b5a3c3
    rustls::crypto::ring::default_provider()
        .install_default()
        .expect("Calling `install_default` only once per process should always succeed");

    match cli.command {
        None => {
            if cli.no_deep_links {
                return run_gui(cli);
            }
            match elevation::gui_check() {
                // Our elevation is correct (not elevated), just run the GUI
                Ok(true) => run_gui(cli),
                Ok(false) => bail!("The GUI should run as a normal user, not elevated"),
                Err(error) => {
                    common::errors::show_error_dialog(&error)?;
                    Err(error.into())
                }
            }
        }
        Some(Cmd::Debug { command }) => debug_commands::run(command),
        // If we already tried to elevate ourselves, don't try again
        Some(Cmd::Elevated) => run_gui(cli),
        Some(Cmd::OpenDeepLink(deep_link)) => {
            let rt = tokio::runtime::Runtime::new()?;
            if let Err(error) = rt.block_on(deep_link::open(&deep_link.url)) {
                tracing::error!(?error, "Error in `OpenDeepLink`");
            }
            Ok(())
        }
        Some(Cmd::SmokeTest) => {
            // Can't check elevation here because the Windows CI is always elevated
            let settings = common::settings::load_advanced_settings().unwrap_or_default();
            let telemetry = telemetry::Telemetry::default();
            telemetry.start(
                settings.api_url.as_ref(),
                firezone_bin_shared::git_version!("gui-client-*"),
                telemetry::GUI_DSN,
            );
            // Don't fix the log filter for smoke tests
            let common::logging::Handles {
                logger: _logger,
                reloader,
            } = start_logging(&settings.log_filter)?;
            let result = gui::run(cli, settings, reloader, telemetry);
            if let Err(error) = &result {
                // In smoke-test mode, don't show the dialog, since it might be running
                // unattended in CI and the dialog would hang forever

                // Because of <https://github.com/firezone/firezone/issues/3567>,
                // errors returned from `gui::run` may not be logged correctly
                tracing::error!(?error);
            }
            Ok(result?)
        }
    }
}

/// `gui::run` but wrapped in `anyhow::Result`
///
/// Automatically logs or shows error dialogs for important user-actionable errors
// Can't `instrument` this because logging isn't running when we enter it.
fn run_gui(cli: Cli) -> Result<()> {
    let mut settings = common::settings::load_advanced_settings().unwrap_or_default();
    let telemetry = telemetry::Telemetry::default();
    // In the future telemetry will be opt-in per organization, that's why this isn't just at the top of `main`
    telemetry.start(
        settings.api_url.as_ref(),
        firezone_bin_shared::git_version!("gui-client-*"),
        telemetry::GUI_DSN,
    );
    fix_log_filter(&mut settings)?;
    let common::logging::Handles {
        logger: _logger,
        reloader,
    } = start_logging(&settings.log_filter)?;
    let result = gui::run(cli, settings, reloader, telemetry);

    // Make sure errors get logged, at least to stderr
    if let Err(error) = &result {
        tracing::error!(?error, error_msg = %error);
        common::errors::show_error_dialog(error)?;
    }

    Ok(result?)
}

/// Parse the log filter from settings, showing an error and fixing it if needed
fn fix_log_filter(settings: &mut AdvancedSettings) -> Result<()> {
    if EnvFilter::try_new(&settings.log_filter).is_ok() {
        return Ok(());
    }
    settings.log_filter = AdvancedSettings::default().log_filter;

    native_dialog::MessageDialog::new()
        .set_title("Log filter error")
        .set_text("The custom log filter is not parsable. Using the default log filter.")
        .set_type(native_dialog::MessageType::Error)
        .show_alert()
        .context("Can't show log filter error dialog")?;

    Ok(())
}

/// Starts logging
///
/// Don't drop the log handle or logging will stop.
fn start_logging(directives: &str) -> Result<common::logging::Handles> {
    let logging_handles = common::logging::setup(directives)?;
    let git_version = firezone_bin_shared::git_version!("gui-client-*");
    let system_uptime_seconds = firezone_headless_client::uptime::get().map(|dur| dur.as_secs());
    tracing::info!(
        arch = std::env::consts::ARCH,
        os = std::env::consts::OS,
        ?directives,
        ?git_version,
        ?system_uptime_seconds,
        "`gui-client` started logging"
    );
    telemetry::add_breadcrumb(telemetry::Breadcrumb {
        ty: "logging_start".into(),
        category: None,
        data: BTreeMap::from([
            ("directives".into(), directives.into()),
            ("git_version".into(), git_version.into()),
            ("system_uptime_seconds".into(), system_uptime_seconds.into()),
        ]),
        ..Default::default()
    });

    Ok(logging_handles)
}

/// The debug / test flags like `crash_on_purpose` and `test_update_notification`
/// don't propagate when we use `RunAs` to elevate ourselves. So those must be run
/// from an admin terminal, or with "Run as administrator" in the right-click menu.
#[derive(Parser)]
#[command(author, version, about, long_about = None)]
struct Cli {
    /// If true, check for updates every 30 seconds and pretend our current version is 1.0.0, so we'll always show the notification dot.
    #[arg(long, hide = true)]
    debug_update_check: bool,
    #[command(subcommand)]
    command: Option<Cmd>,

    /// Crash the `Controller` task to test error handling
    /// Formerly `--crash-on-purpose`
    #[arg(long, hide = true)]
    crash: bool,
    /// Error out of the `Controller` task to test error handling
    #[arg(long, hide = true)]
    error: bool,
    /// Panic the `Controller` task to test error handling
    #[arg(long, hide = true)]
    panic: bool,

    /// Quit gracefully after a given number of seconds
    #[arg(long, hide = true)]
    quit_after: Option<u64>,

    /// If true, slow down I/O operations to test how the GUI handles slow I/O
    #[arg(long, hide = true)]
    inject_faults: bool,
    /// If true, show a fake update notification that opens the Firezone release page when clicked
    #[arg(long, hide = true)]
    test_update_notification: bool,
    /// For headless CI, disable deep links and allow the GUI to run as admin
    #[arg(long, hide = true)]
    no_deep_links: bool,
}

impl Cli {
    fn fail_on_purpose(&self) -> Option<Failure> {
        if self.crash {
            Some(Failure::Crash)
        } else if self.error {
            Some(Failure::Error)
        } else if self.panic {
            Some(Failure::Panic)
        } else {
            None
        }
    }
}

#[derive(clap::Subcommand)]
pub enum Cmd {
    Debug {
        #[command(subcommand)]
        command: debug_commands::Cmd,
    },
    Elevated,
    OpenDeepLink(DeepLink),
    /// SmokeTest gets its own subcommand for historical reasons.
    SmokeTest,
}

#[derive(Args)]
pub struct DeepLink {
    // TODO: Should be `Secret`?
    pub url: url::Url,
}

#[cfg(test)]
mod tests {
    use anyhow::Result;

    #[test]
    fn exe_path() -> Result<()> {
        // e.g. `\\\\?\\C:\\cygwin64\\home\\User\\projects\\firezone\\rust\\target\\debug\\deps\\firezone_windows_client-5f44800b2dafef90.exe`
        let path = tauri_utils::platform::current_exe()?.display().to_string();
        assert!(path.contains("target"));
        assert!(!path.contains('\"'), "`{}`", path);
        Ok(())
    }
}<|MERGE_RESOLUTION|>--- conflicted
+++ resolved
@@ -27,11 +27,7 @@
 pub(crate) fn run() -> Result<()> {
     let cli = Cli::parse();
 
-<<<<<<< HEAD
-    // TODO: Why is this here?
-=======
     // TODO: Remove, this is only needed for Portal connections and the GUI process doesn't connect to the Portal. Unless it's also needed for update checks.
->>>>>>> 29b5a3c3
     rustls::crypto::ring::default_provider()
         .install_default()
         .expect("Calling `install_default` only once per process should always succeed");
@@ -80,7 +76,7 @@
                 // In smoke-test mode, don't show the dialog, since it might be running
                 // unattended in CI and the dialog would hang forever
 
-                // Because of <https://github.com/firezone/firezone/issues/3567>,
+                // Because of <shttps://github.com/firezone/firezone/issues/3567>,
                 // errors returned from `gui::run` may not be logged correctly
                 tracing::error!(?error);
             }
