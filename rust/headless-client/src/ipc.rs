use crate::{IpcClientMsg, IpcServerMsg};
use anyhow::{anyhow, Context as _, Result};
use tokio::io::{ReadHalf, WriteHalf};
use tokio_util::{
    bytes::BytesMut,
    codec::{FramedRead, FramedWrite, LengthDelimitedCodec},
};

#[cfg(target_os = "linux")]
#[path = "ipc/linux.rs"]
<<<<<<< HEAD
mod platform;
=======
pub mod platform;
>>>>>>> bc11b46b

#[cfg(target_os = "windows")]
#[path = "ipc/windows.rs"]
pub mod platform;

<<<<<<< HEAD
pub(crate) use platform::Server;
use platform::{ClientStream, ServerStream};

pub(crate) type ClientRead = FramedRead<ReadHalf<ClientStream>, ClientCodec>;
pub type ClientWrite = FramedWrite<WriteHalf<ClientStream>, ClientCodec>;
pub(crate) type ServerRead = FramedRead<ReadHalf<ServerStream>, ServerCodec>;
pub(crate) type ServerWrite = FramedWrite<WriteHalf<ServerStream>, ServerCodec>;

#[derive(Clone, Copy)]
pub enum ServiceId {
    /// The IPC service used by Firezone GUI Client in production
    Prod,
    /// An IPC service used for unit tests.
    ///
    /// Includes an ID so that multiple tests can
    /// run in parallel
    Test(&'static str),
}

pub struct ClientCodec {
    inner: LengthDelimitedCodec,
}

pub struct ServerCodec {
    inner: LengthDelimitedCodec,
}

impl Default for ClientCodec {
    fn default() -> Self {
        Self {
            inner: LengthDelimitedCodec::new(),
        }
    }
}

impl Default for ServerCodec {
    fn default() -> Self {
        Self {
            inner: LengthDelimitedCodec::new(),
        }
    }
}

impl tokio_util::codec::Encoder<&IpcClientMsg> for ClientCodec {
    type Error = anyhow::Error;

    fn encode(&mut self, msg: &IpcClientMsg, buf: &mut BytesMut) -> Result<()> {
        let msg = serde_json::to_string(&msg)?;
        self.inner.encode(msg.into(), buf)?;
        Ok(())
    }
}

impl tokio_util::codec::Encoder<&IpcServerMsg> for ServerCodec {
    type Error = anyhow::Error;

    fn encode(&mut self, msg: &IpcServerMsg, buf: &mut BytesMut) -> Result<()> {
        let msg = serde_json::to_string(&msg)?;
        self.inner.encode(msg.into(), buf)?;
        Ok(())
    }
}

impl tokio_util::codec::Decoder for ClientCodec {
    type Error = anyhow::Error;
    type Item = IpcServerMsg;

    fn decode(&mut self, buf: &mut BytesMut) -> Result<Option<IpcServerMsg>> {
        let Some(msg) = self.inner.decode(buf)? else {
            return Ok(None);
        };
        let msg = serde_json::from_slice(&msg).context("Error while deserializing IpcServerMsg")?;
        Ok(Some(msg))
    }
}

impl tokio_util::codec::Decoder for ServerCodec {
    type Error = anyhow::Error;
    type Item = IpcClientMsg;

    fn decode(&mut self, buf: &mut BytesMut) -> Result<Option<IpcClientMsg>> {
        let Some(msg) = self.inner.decode(buf)? else {
            return Ok(None);
        };
        let msg = serde_json::from_slice(&msg).context("Error while deserializing IpcClientMsg")?;
        Ok(Some(msg))
    }
}

/// Connect to the IPC service
///
/// Public because the GUI Client will need it
pub async fn connect_to_service(id: ServiceId) -> Result<(ClientRead, ClientWrite)> {
    for _ in 0..10 {
        match platform::connect_to_service(id).await {
            Ok(stream) => {
                let (rx, tx) = tokio::io::split(stream);
                let rx = FramedRead::new(rx, ClientCodec::default());
                let tx = FramedWrite::new(tx, ClientCodec::default());
                return Ok((rx, tx));
            }
            Err(error) => {
                tracing::warn!(
                    ?error,
                    "Couldn't connect to IPC service, will sleep and try again"
                );
                // This won't come up much for humans but it helps the automated
                // tests pass
                tokio::time::sleep(std::time::Duration::from_millis(100)).await;
            }
        }
    }
    Err(anyhow!(
        "Failed to connect to IPC server after multiple attempts"
    ))
}

impl platform::Server {
    pub(crate) async fn next_client_split(&mut self) -> Result<(ServerRead, ServerWrite)> {
        let (rx, tx) = tokio::io::split(self.next_client().await?);
        let rx = FramedRead::new(rx, ServerCodec::default());
        let tx = FramedWrite::new(tx, ServerCodec::default());
        Ok((rx, tx))
    }
}

#[cfg(test)]
mod tests {
    use super::{platform::Server, ServiceId};
    use crate::{IpcClientMsg, IpcServerMsg};
    use anyhow::{ensure, Context as _, Result};
    use futures::{SinkExt, StreamExt};
    use std::time::Duration;
    use tokio::{task::JoinHandle, time::timeout};

    /// Make sure the IPC client and server can exchange messages
    #[tokio::test]
    async fn smoke() -> Result<()> {
        let _ = tracing_subscriber::fmt().with_test_writer().try_init();
        let loops = 10;
        const ID: ServiceId = ServiceId::Test("OB5SZCGN");

        let mut server = Server::new(ID)
            .await
            .context("Error while starting IPC server")?;

        let server_task: tokio::task::JoinHandle<Result<()>> = tokio::spawn(async move {
            for _ in 0..loops {
                let (mut rx, mut tx) = server
                    .next_client_split()
                    .await
                    .context("Error while waiting for next IPC client")?;
                while let Some(req) = rx.next().await {
                    let req = req.context("Error while reading from IPC client")?;
                    ensure!(req == IpcClientMsg::Reconnect);
                    tx.send(&IpcServerMsg::OnTunnelReady)
                        .await
                        .context("Error while writing to IPC client")?;
                }
                tracing::info!("Client disconnected");
            }
            Ok(())
        });

        let client_task: JoinHandle<Result<()>> = tokio::spawn(async move {
            for _ in 0..loops {
                let (mut rx, mut tx) = super::connect_to_service(ID)
                    .await
                    .context("Error while connecting to IPC server")?;

                let req = IpcClientMsg::Reconnect;
                for _ in 0..10 {
                    tx.send(&req)
                        .await
                        .context("Error while writing to IPC server")?;
                    let resp = rx
                        .next()
                        .await
                        .context("Should have gotten a reply from the IPC server")?
                        .context("Error while reading from IPC server")?;
                    ensure!(resp == IpcServerMsg::OnTunnelReady);
                }
            }
            Ok(())
        });

        let client_result = client_task.await;
        if let Err(panic) = &client_result {
            tracing::error!(?panic, "Client panic");
        } else if let Ok(Err(error)) = &client_result {
            tracing::error!(?error, "Client error");
        }

        let server_result = server_task.await;
        if let Err(panic) = &server_result {
            tracing::error!(?panic, "Server panic");
        } else if let Ok(Err(error)) = &server_result {
            tracing::error!(?error, "Server error");
        }

        if client_result.is_err() || server_result.is_err() {
            anyhow::bail!("Something broke.");
        }
        Ok(())
    }

    /// Replicate #5143
    ///
    /// When the IPC service has disconnected from a GUI and loops over, sometimes
    /// the named pipe is not ready. If our IPC code doesn't handle this right,
    /// this test will fail.
    #[tokio::test]
    async fn loop_to_next_client() -> Result<()> {
        let _ = tracing_subscriber::fmt().with_test_writer().try_init();

        let mut server = Server::new(ServiceId::Test("H6L73DG5")).await?;
        for i in 0..5 {
            if let Ok(Err(err)) = timeout(Duration::from_secs(1), server.next_client()).await {
                Err(err).with_context(|| {
                    format!("Couldn't listen for next IPC client, iteration {i}")
                })?;
            }
        }
        Ok(())
    }
=======
pub(crate) use platform::{Server, Stream};

/// A name that both the server and client can use to find each other
#[derive(Clone, Copy)]
pub enum ServiceId {
    /// The IPC service used by Firezone GUI Client in production
    Prod,
    /// An IPC service used for unit tests.
    ///
    /// Includes an ID so that multiple tests can
    /// run in parallel
    Test(&'static str),
>>>>>>> bc11b46b
}<|MERGE_RESOLUTION|>--- conflicted
+++ resolved
@@ -8,17 +8,12 @@
 
 #[cfg(target_os = "linux")]
 #[path = "ipc/linux.rs"]
-<<<<<<< HEAD
 mod platform;
-=======
-pub mod platform;
->>>>>>> bc11b46b
 
 #[cfg(target_os = "windows")]
 #[path = "ipc/windows.rs"]
 pub mod platform;
 
-<<<<<<< HEAD
 pub(crate) use platform::Server;
 use platform::{ClientStream, ServerStream};
 
@@ -27,6 +22,7 @@
 pub(crate) type ServerRead = FramedRead<ReadHalf<ServerStream>, ServerCodec>;
 pub(crate) type ServerWrite = FramedWrite<WriteHalf<ServerStream>, ServerCodec>;
 
+/// A name that both the server and client can use to find each other
 #[derive(Clone, Copy)]
 pub enum ServiceId {
     /// The IPC service used by Firezone GUI Client in production
@@ -34,7 +30,9 @@
     /// An IPC service used for unit tests.
     ///
     /// Includes an ID so that multiple tests can
-    /// run in parallel
+    /// run in parallel.
+    ///
+    /// The ID should have A-Z, 0-9 only, no dots or slashes.
     Test(&'static str),
 }
 
@@ -244,18 +242,4 @@
         }
         Ok(())
     }
-=======
-pub(crate) use platform::{Server, Stream};
-
-/// A name that both the server and client can use to find each other
-#[derive(Clone, Copy)]
-pub enum ServiceId {
-    /// The IPC service used by Firezone GUI Client in production
-    Prod,
-    /// An IPC service used for unit tests.
-    ///
-    /// Includes an ID so that multiple tests can
-    /// run in parallel
-    Test(&'static str),
->>>>>>> bc11b46b
 }