--- conflicted
+++ resolved
@@ -154,10 +154,7 @@
         process_id: None,
     })?;
 
-<<<<<<< HEAD
     let rt = tokio::runtime::Runtime::new()?;
-=======
->>>>>>> 0f5d2c21
     if let Err(error) = run_ipc_service(cli, rt, shutdown_rx) {
         tracing::error!(?error, "error from run_ipc_service");
     }
