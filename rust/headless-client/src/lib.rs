--- conflicted
+++ resolved
@@ -155,16 +155,11 @@
 
 #[derive(clap::Subcommand, Debug, PartialEq, Eq)]
 enum CmdIpc {
-<<<<<<< HEAD
-    DebugIpcService,
-    IpcService,
-=======
     /// Needed to test the IPC service on aarch64 Windows,
     /// where the Tauri MSI bundler doesn't work yet
     Install,
     Run,
     RunDebug,
->>>>>>> 6e5b3512
 }
 
 impl Default for CmdIpc {
@@ -569,14 +564,9 @@
         match msg {
             IpcClientMsg::Connect { api_url, token } => {
                 let token = secrecy::SecretString::from(token);
-<<<<<<< HEAD
                 assert!(self.connlib.is_none());
-                let device_id = device_id::get().context("Failed to read / create device ID")?;
-=======
-                assert!(connlib.is_none());
                 let device_id =
                     device_id::get_or_create().context("Failed to get / create device ID")?;
->>>>>>> 6e5b3512
                 let (private_key, public_key) = keypair();
 
                 let login = LoginUrl::client(
@@ -714,19 +704,9 @@
 
 /// Sets up logging for stderr only, with INFO level by default
 pub fn debug_command_setup() -> Result<()> {
-<<<<<<< HEAD
-    let filter = EnvFilter::builder()
-        .with_default_directive(tracing_subscriber::filter::LevelFilter::INFO.into())
-        .from_env_lossy();
-    let subscriber = SubscriberBuilder::default()
-        .with_span_events(FmtSpan::CLOSE)
-        .with_env_filter(filter)
-        .finish();
-=======
     let filter = EnvFilter::new(get_log_filter().context("Can't read log filter")?);
     let layer = fmt::layer().with_filter(filter);
     let subscriber = Registry::default().with(layer);
->>>>>>> 6e5b3512
     set_global_default(subscriber)?;
     Ok(())
 }
