--- conflicted
+++ resolved
@@ -25,14 +25,11 @@
 use tokio::sync::mpsc;
 use tokio_util::codec::{FramedRead, FramedWrite, LengthDelimitedCodec};
 use tracing::subscriber::set_global_default;
-<<<<<<< HEAD
-use tracing_subscriber::{fmt::{SubscriberBuilder, format::FmtSpan}, layer::SubscriberExt, EnvFilter, Layer as _, Registry};
-=======
 use tracing_subscriber::{
     fmt::{format::FmtSpan, SubscriberBuilder},
-    EnvFilter,
+    layer::SubscriberExt,
+    EnvFilter, Layer as _, Registry,
 };
->>>>>>> 64e14ab7
 use url::Url;
 
 use platform::default_token_path;
@@ -626,18 +623,11 @@
 
 /// Sets up logging for stderr only, with INFO level by default
 pub fn debug_command_setup() -> Result<()> {
-<<<<<<< HEAD
     let filter = EnvFilter::new(get_log_filter().context("Can't read log filter")?);
-    let subscriber = SubscriberBuilder::default().with_span_events(FmtSpan::CLOSE).with_env_filter(filter).finish();
-=======
-    let filter = EnvFilter::builder()
-        .with_default_directive(tracing_subscriber::filter::LevelFilter::INFO.into())
-        .from_env_lossy();
     let subscriber = SubscriberBuilder::default()
         .with_span_events(FmtSpan::CLOSE)
         .with_env_filter(filter)
         .finish();
->>>>>>> 64e14ab7
     set_global_default(subscriber)?;
     Ok(())
 }
