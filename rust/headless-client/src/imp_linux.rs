//! Implementation, Linux-specific

use super::{Cli, Cmd, TOKEN_ENV_KEY};
use anyhow::{bail, Context, Result};
use clap::Parser;
use connlib_client_shared::{file_logger, Callbacks, Session, Sockets};
use connlib_shared::{
    keypair,
    linux::{etc_resolv_conf, get_dns_control_from_env, DnsControlMethod},
    LoginUrl,
};
use firezone_cli_utils::setup_global_subscriber;
use futures::{SinkExt, StreamExt};
use secrecy::SecretString;
use std::{future, net::IpAddr, path::PathBuf, str::FromStr, task::Poll};
use tokio::{
    net::{UnixListener, UnixStream},
    signal::unix::SignalKind,
};
use tokio_util::codec::LengthDelimitedCodec;

// The Client currently must run as root to control DNS
// Root group and user are used to check file ownership on the token
const ROOT_GROUP: u32 = 0;
const ROOT_USER: u32 = 0;

pub fn default_token_path() -> PathBuf {
    PathBuf::from("/etc")
        .join(connlib_shared::BUNDLE_ID)
        .join("token")
}

pub fn run() -> Result<()> {
    let mut cli = Cli::parse();

    // Modifying the environment of a running process is unsafe. If any other
    // thread is reading or writing the environment, something bad can happen.
    // So `run` must take over as early as possible during startup, and
    // take the token env var before any other threads spawn.

    let token_env_var = cli.token.take().map(SecretString::from);
    let cli = cli;

    // Docs indicate that `remove_var` should actually be marked unsafe
    // SAFETY: We haven't spawned any other threads, this code should be the first
    // thing to run after entering `main`. So nobody else is reading the environment.
    #[allow(unused_unsafe)]
    unsafe {
        // This removes the token from the environment per <https://security.stackexchange.com/a/271285>. We run as root so it may not do anything besides defense-in-depth.
        std::env::remove_var(TOKEN_ENV_KEY);
    }
    assert!(std::env::var(TOKEN_ENV_KEY).is_err());

    let (layer, _handle) = cli.log_dir.as_deref().map(file_logger::layer).unzip();
    setup_global_subscriber(layer);
    tracing::info!(git_version = crate::GIT_VERSION);

    match cli.command() {
        Cmd::Auto => {
            if let Some(token) = get_token(token_env_var, &cli)? {
                run_standalone(cli, &token)
            } else {
                run_ipc_service(cli)
            }
        }
        Cmd::IpcService => run_ipc_service(cli),
        Cmd::Standalone => {
            let token = get_token(token_env_var, &cli)?.with_context(|| {
                format!(
                    "Can't find the Firezone token in ${TOKEN_ENV_KEY} or in `{}`",
                    cli.token_path
                )
            })?;
            run_standalone(cli, &token)
        }
        Cmd::StubIpcClient => run_debug_ipc_client(cli),
    }
}

<<<<<<< HEAD
pub async fn run_only_ipc_service() -> Result<()> {
    let cli = Cli::parse();
    let (layer, _handle) = cli.log_dir.as_deref().map(file_logger::layer).unzip();
    setup_global_subscriber(layer);
    tracing::info!(git_version = crate::GIT_VERSION);

    if !nix::unistd::getuid().is_root() {
        anyhow::bail!("This is the IPC service binary, it's not meant to run interactively.");
    }
    run_ipc_service(cli).await
}

/// Try to retrieve the token from CLI arg, env var, or disk
=======
/// Read the token from disk if it was not in the environment
///
/// # Returns
/// - `Ok(None)` if there is no token to be found
/// - `Ok(Some(_))` if we found the token
/// - `Err(_)` if we found the token on disk but failed to read it
fn get_token(token_env_var: Option<SecretString>, cli: &Cli) -> Result<Option<SecretString>> {
    // This is very simple but I don't want to write it twice
    if let Some(token) = token_env_var {
        return Ok(Some(token));
    }
    read_token_file(cli)
}

/// Try to retrieve the token from disk
>>>>>>> 5dc52ede
///
/// Sync because we do blocking file I/O
fn read_token_file(cli: &Cli) -> Result<Option<SecretString>> {
    let path = PathBuf::from(&cli.token_path);

    if let Ok(token) = std::env::var(TOKEN_ENV_KEY) {
        std::env::remove_var(TOKEN_ENV_KEY);

        let token = SecretString::from(token);
        // Token was provided in env var
        tracing::info!(
            ?path,
            ?TOKEN_ENV_KEY,
            "Found token in env var, ignoring any token that may be on disk."
        );
        return Ok(Some(token));
    }

    let Ok(stat) = nix::sys::stat::fstatat(None, &path, nix::fcntl::AtFlags::empty()) else {
        // File doesn't exist or can't be read
        tracing::info!(
            ?path,
            ?TOKEN_ENV_KEY,
            "No token found in env var or on disk"
        );
        return Ok(None);
    };
    if stat.st_uid != ROOT_USER {
        bail!(
            "Token file `{}` should be owned by root user",
            path.display()
        );
    }
    if stat.st_gid != ROOT_GROUP {
        bail!(
            "Token file `{}` should be owned by root group",
            path.display()
        );
    }
    if stat.st_mode & 0o177 != 0 {
        bail!(
            "Token file `{}` should have mode 0o400 or 0x600",
            path.display()
        );
    }

    let Ok(bytes) = std::fs::read(&path) else {
        // We got the metadata a second ago, but can't read the file itself.
        // Pretty strange, would have to be a disk fault or TOCTOU.
        tracing::info!(?path, "Token file existed but now is unreadable");
        return Ok(None);
    };
    let token = String::from_utf8(bytes)?.trim().to_string();
    let token = SecretString::from(token);

    tracing::info!(?path, "Loaded token from disk");
    Ok(Some(token))
}

fn run_standalone(cli: Cli, token: &SecretString) -> Result<()> {
    tracing::info!("Running in standalone mode");
    let rt = tokio::runtime::Builder::new_current_thread()
        .enable_all()
        .build()?;
    let _guard = rt.enter();
    let max_partition_time = cli.max_partition_time.map(|d| d.into());

    // AKA "Device ID", not the Firezone slug
    let firezone_id = match cli.firezone_id {
        Some(id) => id,
        None => connlib_shared::device_id::get().context("Could not get `firezone_id` from CLI, could not read it from disk, could not generate it and save it to disk")?.id,
    };

    let (private_key, public_key) = keypair();
    let login = LoginUrl::client(cli.api_url, token, firezone_id, None, public_key.to_bytes())?;

    if cli.check {
        tracing::info!("Check passed");
        return Ok(());
    }

    let session = Session::connect(
        login,
        Sockets::new(),
        private_key,
        None,
        CallbackHandler,
        max_partition_time,
        rt.handle().clone(),
    );
    // TODO: this should be added dynamically
    session.set_dns(system_resolvers(get_dns_control_from_env()).unwrap_or_default());

    let mut sigint = tokio::signal::unix::signal(SignalKind::interrupt())?;
    let mut sighup = tokio::signal::unix::signal(SignalKind::hangup())?;

    let result = rt.block_on(async {
        future::poll_fn(|cx| loop {
            if sigint.poll_recv(cx).is_ready() {
                tracing::debug!("Received SIGINT");

                return Poll::Ready(std::io::Result::Ok(()));
            }

            if sighup.poll_recv(cx).is_ready() {
                tracing::debug!("Received SIGHUP");

                session.reconnect();
                continue;
            }

            return Poll::Pending;
        })
        .await
    });

    session.disconnect();

    Ok(result?)
}

fn system_resolvers(dns_control_method: Option<DnsControlMethod>) -> Result<Vec<IpAddr>> {
    match dns_control_method {
        None => get_system_default_resolvers_resolv_conf(),
        Some(DnsControlMethod::EtcResolvConf) => get_system_default_resolvers_resolv_conf(),
        Some(DnsControlMethod::NetworkManager) => get_system_default_resolvers_network_manager(),
        Some(DnsControlMethod::Systemd) => get_system_default_resolvers_systemd_resolved(),
    }
}

#[derive(Clone)]
struct CallbackHandler;

impl Callbacks for CallbackHandler {
    fn on_disconnect(&self, error: &connlib_client_shared::Error) {
        tracing::error!("Disconnected: {error}");

        std::process::exit(1);
    }

    fn on_update_resources(&self, resources: Vec<connlib_client_shared::ResourceDescription>) {
        // See easily with `export RUST_LOG=firezone_headless_client=debug`
        tracing::debug!(len = resources.len(), "Printing the resource list one time");
        for resource in &resources {
            tracing::debug!(?resource);
        }
    }
}

fn get_system_default_resolvers_resolv_conf() -> Result<Vec<IpAddr>> {
    // Assume that `configure_resolv_conf` has run in `tun_linux.rs`

    let s = std::fs::read_to_string(etc_resolv_conf::ETC_RESOLV_CONF_BACKUP)
        .or_else(|_| std::fs::read_to_string(etc_resolv_conf::ETC_RESOLV_CONF))
        .context("`resolv.conf` should be readable")?;
    let parsed = resolv_conf::Config::parse(s).context("`resolv.conf` should be parsable")?;

    // Drop the scoping info for IPv6 since connlib doesn't take it
    let nameservers = parsed
        .nameservers
        .into_iter()
        .map(|addr| addr.into())
        .collect();
    Ok(nameservers)
}

#[allow(clippy::unnecessary_wraps)]
fn get_system_default_resolvers_network_manager() -> Result<Vec<IpAddr>> {
    tracing::error!("get_system_default_resolvers_network_manager not implemented yet");
    Ok(vec![])
}

/// Returns the DNS servers listed in `resolvectl dns`
fn get_system_default_resolvers_systemd_resolved() -> Result<Vec<IpAddr>> {
    // Unfortunately systemd-resolved does not have a machine-readable
    // text output for this command: <https://github.com/systemd/systemd/issues/29755>
    //
    // The officially supported way is probably to use D-Bus.
    let output = std::process::Command::new("resolvectl")
        .arg("dns")
        .output()
        .context("Failed to run `resolvectl dns` and read output")?;
    if !output.status.success() {
        anyhow::bail!("`resolvectl dns` returned non-zero exit code");
    }
    let output = String::from_utf8(output.stdout).context("`resolvectl` output was not UTF-8")?;
    Ok(parse_resolvectl_output(&output))
}

/// Parses the text output of `resolvectl dns`
///
/// Cannot fail. If the parsing code is wrong, the IP address vec will just be incomplete.
fn parse_resolvectl_output(s: &str) -> Vec<IpAddr> {
    s.lines()
        .flat_map(|line| line.split(' '))
        .filter_map(|word| IpAddr::from_str(word).ok())
        .collect()
}

<<<<<<< HEAD
/// The path for our Unix Domain Socket
///
/// Docker keeps theirs in `/run` and also appears to use filesystem permissions
/// for security, so we're following their lead. `/run` and `/var/run` are symlinked
/// on some systems, `/run` should be the newer version.
///
/// Also systemd can create this dir with the `RuntimeDir=` directive which is nice.
fn sock_path() -> PathBuf {
    PathBuf::from("/run")
        .join(connlib_shared::BUNDLE_ID)
        .join("ipc.sock")
}

async fn run_debug_ipc_client(_cli: Cli) -> Result<()> {
    tracing::info!(pid = std::process::id(), "run_debug_ipc_client");
    let sock_path = sock_path();
    let stream = UnixStream::connect(&sock_path)
        .await
        .with_context(|| format!("couldn't connect to UDS at {}", sock_path.display()))?;
    let mut stream = IpcStream::new(stream, LengthDelimitedCodec::new());
=======
fn run_debug_ipc_client(_cli: Cli) -> Result<()> {
    let rt = tokio::runtime::Runtime::new()?;
    rt.block_on(async {
        tracing::info!(pid = std::process::id(), "run_debug_ipc_client");
        let stream = UnixStream::connect(SOCK_PATH)
            .await
            .with_context(|| format!("couldn't connect to UDS at {SOCK_PATH}"))?;
        let mut stream = IpcStream::new(stream, LengthDelimitedCodec::new());
>>>>>>> 5dc52ede

        stream.send(serde_json::to_string("Hello")?.into()).await?;
        Ok::<_, anyhow::Error>(())
    })?;
    Ok(())
}

fn run_ipc_service(_cli: Cli) -> Result<()> {
    let rt = tokio::runtime::Runtime::new()?;
    tracing::info!("run_daemon");
    rt.block_on(async { ipc_listen().await })
}

async fn ipc_listen() -> Result<()> {
    // Find the `firezone` group
    let fz_gid = nix::unistd::Group::from_name("firezone")
        .context("can't get group by name")?
        .context("firezone group must exist on the system")?
        .gid;

    // Remove the socket if a previous run left it there
    let sock_path = sock_path();
    tokio::fs::remove_file(&sock_path).await.ok();
    let listener = UnixListener::bind(&sock_path).context("Couldn't bind UDS")?;
    std::os::unix::fs::chown(&sock_path, Some(ROOT_USER), Some(fz_gid.into()))
        .context("can't set firezone as the group for the UDS")?;
    sd_notify::notify(true, &[sd_notify::NotifyState::Ready])?;

    loop {
        tracing::info!("Listening for GUI to connect over IPC...");
        let (stream, _) = listener.accept().await?;
        let cred = stream.peer_cred()?;
        tracing::info!(
            uid = cred.uid(),
            gid = cred.gid(),
            pid = cred.pid(),
            "Got an IPC connection"
        );

        // I'm not sure if we can enforce group membership here - Docker
        // might just be enforcing it with filesystem permissions.
        // Checking the secondary groups of another user looks complicated.

        let stream = IpcStream::new(stream, LengthDelimitedCodec::new());
        if let Err(error) = handle_ipc_client(stream).await {
            tracing::error!(?error, "Error while handling IPC client");
        }
    }
}

type IpcStream = tokio_util::codec::Framed<UnixStream, LengthDelimitedCodec>;

async fn handle_ipc_client(mut stream: IpcStream) -> Result<()> {
    tracing::info!("Waiting for an IPC message from the GUI...");

    let v = stream
        .next()
        .await
        .context("Error while reading IPC message")?
        .context("IPC stream empty")?;
    let decoded: String = serde_json::from_slice(&v)?;

    tracing::debug!(?decoded, "Received message");
    stream.send("OK".to_string().into()).await?;
    tracing::info!("Replied. Connection will close");
    Ok(())
}

#[cfg(test)]
mod tests {
    use super::IpcStream;
    use futures::{SinkExt, StreamExt};
    use std::net::IpAddr;
    use tokio::net::{UnixListener, UnixStream};
    use tokio_util::codec::LengthDelimitedCodec;

    const MESSAGE_ONE: &str = "message one";
    const MESSAGE_TWO: &str = "message two";

    #[tokio::test]
    async fn ipc() {
        let sock_path = dirs::runtime_dir()
            .unwrap()
            .join("dev.firezone.client_ipc_test");

        // Remove the socket if a previous run left it there
        tokio::fs::remove_file(&sock_path).await.ok();
        let listener = UnixListener::bind(&sock_path).unwrap();

        let ipc_server_task = tokio::spawn(async move {
            let (stream, _) = listener.accept().await.unwrap();
            let cred = stream.peer_cred().unwrap();
            // TODO: Check that the user is in the `firezone` group
            // For now, to make it work well in CI where that group isn't created,
            // just check if it matches our own UID.
            let actual_peer_uid = cred.uid();
            let expected_peer_uid = nix::unistd::Uid::current().as_raw();
            assert_eq!(actual_peer_uid, expected_peer_uid);

            let mut stream = IpcStream::new(stream, LengthDelimitedCodec::new());

            let v = stream
                .next()
                .await
                .expect("Error while reading IPC message")
                .expect("IPC stream empty");
            let decoded: String = serde_json::from_slice(&v).unwrap();
            assert_eq!(MESSAGE_ONE, decoded);

            let v = stream
                .next()
                .await
                .expect("Error while reading IPC message")
                .expect("IPC stream empty");
            let decoded: String = serde_json::from_slice(&v).unwrap();
            assert_eq!(MESSAGE_TWO, decoded);
        });

        tracing::info!(pid = std::process::id(), "Connecting to IPC server");
        let stream = UnixStream::connect(&sock_path).await.unwrap();
        let mut stream = IpcStream::new(stream, LengthDelimitedCodec::new());

        stream
            .send(serde_json::to_string(MESSAGE_ONE).unwrap().into())
            .await
            .unwrap();
        stream
            .send(serde_json::to_string(MESSAGE_TWO).unwrap().into())
            .await
            .unwrap();

        tokio::time::timeout(std::time::Duration::from_millis(2_000), ipc_server_task)
            .await
            .unwrap()
            .unwrap();
    }

    #[test]
    fn parse_resolvectl_output() {
        let cases = [
            // WSL
            (
                r"Global: 172.24.80.1
Link 2 (eth0):
Link 3 (docker0):
Link 24 (br-fc0b71997a3c):
Link 25 (br-0c129dafb204):
Link 26 (br-e67e83b19dce):
",
                [IpAddr::from([172, 24, 80, 1])],
            ),
            // Ubuntu 20.04
            (
                r"Global:
Link 2 (enp0s3): 192.168.1.1",
                [IpAddr::from([192, 168, 1, 1])],
            ),
        ];

        for (i, (input, expected)) in cases.iter().enumerate() {
            let actual = super::parse_resolvectl_output(input);
            assert_eq!(actual, expected, "Case {i} failed");
        }
    }
}<|MERGE_RESOLUTION|>--- conflicted
+++ resolved
@@ -77,7 +77,6 @@
     }
 }
 
-<<<<<<< HEAD
 pub async fn run_only_ipc_service() -> Result<()> {
     let cli = Cli::parse();
     let (layer, _handle) = cli.log_dir.as_deref().map(file_logger::layer).unzip();
@@ -90,8 +89,6 @@
     run_ipc_service(cli).await
 }
 
-/// Try to retrieve the token from CLI arg, env var, or disk
-=======
 /// Read the token from disk if it was not in the environment
 ///
 /// # Returns
@@ -107,7 +104,6 @@
 }
 
 /// Try to retrieve the token from disk
->>>>>>> 5dc52ede
 ///
 /// Sync because we do blocking file I/O
 fn read_token_file(cli: &Cli) -> Result<Option<SecretString>> {
@@ -307,7 +303,6 @@
         .collect()
 }
 
-<<<<<<< HEAD
 /// The path for our Unix Domain Socket
 ///
 /// Docker keeps theirs in `/run` and also appears to use filesystem permissions
@@ -321,23 +316,15 @@
         .join("ipc.sock")
 }
 
-async fn run_debug_ipc_client(_cli: Cli) -> Result<()> {
-    tracing::info!(pid = std::process::id(), "run_debug_ipc_client");
-    let sock_path = sock_path();
-    let stream = UnixStream::connect(&sock_path)
-        .await
-        .with_context(|| format!("couldn't connect to UDS at {}", sock_path.display()))?;
-    let mut stream = IpcStream::new(stream, LengthDelimitedCodec::new());
-=======
 fn run_debug_ipc_client(_cli: Cli) -> Result<()> {
     let rt = tokio::runtime::Runtime::new()?;
     rt.block_on(async {
         tracing::info!(pid = std::process::id(), "run_debug_ipc_client");
-        let stream = UnixStream::connect(SOCK_PATH)
+        let sock_path = sock_path();
+        let stream = UnixStream::connect(&sock_path)
             .await
-            .with_context(|| format!("couldn't connect to UDS at {SOCK_PATH}"))?;
+            .with_context(|| format!("couldn't connect to UDS at {}", sock_path.display()))?;
         let mut stream = IpcStream::new(stream, LengthDelimitedCodec::new());
->>>>>>> 5dc52ede
 
         stream.send(serde_json::to_string("Hello")?.into()).await?;
         Ok::<_, anyhow::Error>(())
