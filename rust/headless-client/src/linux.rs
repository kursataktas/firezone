--- conflicted
+++ resolved
@@ -35,24 +35,19 @@
     setup_global_subscriber(layer);
 
     match cli.command() {
-<<<<<<< HEAD
         Cmd::Auto => {
             if let Some(token) = token(&cli)? {
                 run_standalone(cli, &token).await
             } else {
-                run_daemon(cli).await
+                run_ipc_service(cli).await
             }
         }
-        Cmd::Daemon => run_daemon(cli).await,
+        Cmd::IpcService => run_ipc_service(cli).await,
         Cmd::Standalone => {
             let token = token(&cli)?.context("Need a token to run as standalone Client")?;
             run_standalone(cli, &token).await
         }
         Cmd::StubIpcClient => run_debug_ipc_client(cli).await,
-=======
-        Cmd::IpcService => run_daemon(cli).await,
-        Cmd::Standalone => run_standalone(cli).await,
->>>>>>> 2f6f2ef2
     }
 }
 
@@ -246,7 +241,7 @@
     Ok(())
 }
 
-async fn run_daemon(_cli: Cli) -> Result<()> {
+async fn run_ipc_service(_cli: Cli) -> Result<()> {
     tracing::info!("run_daemon");
     ipc_listen().await
 }
