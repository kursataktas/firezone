--- conflicted
+++ resolved
@@ -9,46 +9,4 @@
 mod imp;
 
 #[cfg(any(target_os = "windows", target_os = "linux"))]
-<<<<<<< HEAD
-pub use imp::{new_dns_notifier, new_network_notifier};
-
-#[cfg(test)]
-mod tests {
-    use super::*;
-    use crate::platform::DnsControlMethod;
-
-    /// Smoke test for the DNS and network change notifiers
-    ///
-    /// Turn them on, wait a second, turn them off.
-    /// This tests that the threads quit gracefully when we call `close`, and they don't crash on startup.
-    #[tokio::test]
-    async fn notifiers() {
-        let _logs = firezone_logging::test("debug");
-        let tokio_handle = tokio::runtime::Handle::current();
-
-        let mut dns = new_dns_notifier(tokio_handle.clone(), DnsControlMethod::default())
-            .await
-            .unwrap();
-        let mut net = new_network_notifier(tokio_handle, DnsControlMethod::default())
-            .await
-            .unwrap();
-
-        tracing::debug!("Sleeping...");
-
-        tokio::time::sleep(std::time::Duration::from_secs(1)).await;
-
-        assert!(net.notified().await.is_ok());
-
-        tracing::debug!("Closing DNS notifier...");
-        dns.close().unwrap();
-        tracing::debug!("Closing network notifier...");
-        net.close().unwrap();
-
-        // The network change notifier should not notify during that waiting period.
-        tracing::debug!("Ensuring network notifier didn't notify");
-        assert!(net.notified().await.is_err());
-    }
-}
-=======
-pub use imp::{new_dns_notifier, new_network_notifier};
->>>>>>> b0d636a4
+pub use imp::{new_dns_notifier, new_network_notifier};