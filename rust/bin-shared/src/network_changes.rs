--- conflicted
+++ resolved
@@ -22,10 +22,7 @@
     /// This tests that the threads quit gracefully when we call `close`, and they don't crash on startup.
     #[tokio::test]
     async fn notifiers() {
-<<<<<<< HEAD
         let _logs = firezone_logging::test("debug");
-=======
->>>>>>> ece8f7a5
         let tokio_handle = tokio::runtime::Handle::current();
 
         let mut dns = new_dns_notifier(tokio_handle.clone(), DnsControlMethod::default())
@@ -35,21 +32,14 @@
             .await
             .unwrap();
 
-<<<<<<< HEAD
         // Network change notifier always notifies once on startup
         assert!(net.notified().await.is_ok());
-
-=======
->>>>>>> ece8f7a5
         tokio::time::sleep(std::time::Duration::from_secs(1)).await;
 
         dns.close().unwrap();
         net.close().unwrap();
-<<<<<<< HEAD
 
         // After that first notification, we closed the worker, so the channel should be empty.
         assert!(net.notified().await.is_err());
-=======
->>>>>>> ece8f7a5
     }
 }