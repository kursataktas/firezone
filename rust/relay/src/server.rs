mod channel_data;
mod client_message;

pub use crate::server::channel_data::ChannelData;
pub use crate::server::client_message::{
    Allocate, Binding, ChannelBind, ClientMessage, CreatePermission, Refresh,
};

use crate::auth::{MessageIntegrityExt, Nonces, FIREZONE};
use crate::rfc8656::PeerAddressFamilyMismatch;
use crate::stun_codec_ext::{MessageClassExt, MethodExt};
use crate::TimeEvents;
use anyhow::Result;
use bytecodec::EncodeExt;
use core::fmt;
use rand::Rng;
use std::collections::{HashMap, VecDeque};
use std::hash::Hash;
use std::net::{Ipv4Addr, SocketAddr, SocketAddrV4};
use std::time::{Duration, SystemTime};
use stun_codec::rfc5389::attributes::{
    ErrorCode, MessageIntegrity, Nonce, Realm, Username, XorMappedAddress,
};
use stun_codec::rfc5389::errors::{BadRequest, Unauthorized};
use stun_codec::rfc5389::methods::BINDING;
use stun_codec::rfc5766::attributes::{
    ChannelNumber, Lifetime, RequestedTransport, XorPeerAddress, XorRelayAddress,
};
use stun_codec::rfc5766::errors::{AllocationMismatch, InsufficientCapacity};
use stun_codec::rfc5766::methods::{ALLOCATE, CHANNEL_BIND, CREATE_PERMISSION, REFRESH};
use stun_codec::{Message, MessageClass, MessageEncoder, Method, TransactionId};
use tracing::{field, log};
use uuid::Uuid;

/// A sans-IO STUN & TURN server.
///
/// A [`Server`] is bound to an IPv4 address and assumes to only operate on UDP.
/// Thus, 3 out of the 5 components of a "5-tuple" are unique to an instance of [`Server`] and
/// we can index data simply by the sender's [`SocketAddr`].
///
/// Additionally, we assume to have complete ownership over the port range `LOWEST_PORT` - `HIGHEST_PORT`.
pub struct Server<R> {
    decoder: client_message::Decoder,
    encoder: MessageEncoder<Attribute>,

    public_ip4_address: Ipv4Addr,

    /// All client allocations, indexed by client's socket address.
    allocations: HashMap<SocketAddr, Allocation>,
    clients_by_allocation: HashMap<AllocationId, SocketAddr>,
    allocations_by_port: HashMap<u16, AllocationId>,

    channels_by_number: HashMap<u16, Channel>,
    channel_numbers_by_peer: HashMap<SocketAddr, u16>,

    pending_commands: VecDeque<Command>,
    next_allocation_id: AllocationId,

    rng: R,

    auth_secret: String,

    nonces: Nonces,

    time_events: TimeEvents<TimedAction>,
}

/// The commands returned from a [`Server`].
///
/// The [`Server`] itself is sans-IO, meaning it is the caller responsibility to cause the side-effects described by these commands.
#[derive(Debug, PartialEq)]
pub enum Command {
    SendMessage {
        payload: Vec<u8>,
        recipient: SocketAddr,
    },
    /// Listen for traffic on the provided IP addresses.
    ///
    /// Any incoming data should be handed to the [`Server`] via [`Server::handle_relay_input`].
    AllocateAddresses { id: AllocationId, port: u16 },
    /// Free the addresses associated with the given [`AllocationId`].
    FreeAddresses { id: AllocationId },

    ForwardData {
        id: AllocationId,
        data: Vec<u8>,
        receiver: SocketAddr,
    },
    /// At the latest, the [`Server`] needs to be woken at the specified deadline to execute time-based actions correctly.
    Wake { deadline: SystemTime },
}

#[derive(Debug, Clone, Copy, PartialEq, Eq, Hash, Default)]
pub struct AllocationId(u64);

impl AllocationId {
    fn next(&mut self) -> Self {
        let id = self.0;

        self.0 += 1;

        AllocationId(id)
    }
}

impl fmt::Display for AllocationId {
    fn fmt(&self, f: &mut fmt::Formatter<'_>) -> fmt::Result {
        write!(f, "AID-{}", self.0)
    }
}

/// See <https://www.rfc-editor.org/rfc/rfc8656#name-requested-transport>.
const UDP_TRANSPORT: u8 = 17;

const LOWEST_PORT: u16 = 49152;
const HIGHEST_PORT: u16 = 65535;

/// The maximum number of ports available for allocation.
const MAX_AVAILABLE_PORTS: u16 = HIGHEST_PORT - LOWEST_PORT;

/// The duration of a channel binding.
///
/// See <https://www.rfc-editor.org/rfc/rfc8656#name-channels-2>.
const CHANNEL_BINDING_DURATION: Duration = Duration::from_secs(600);

impl<R> Server<R>
where
    R: Rng,
{
    pub fn new(public_ip4_address: Ipv4Addr, mut rng: R) -> Self {
        // TODO: Validate that local IP isn't multicast / loopback etc.

        Self {
            decoder: Default::default(),
            encoder: Default::default(),
            public_ip4_address,
            allocations: Default::default(),
            clients_by_allocation: Default::default(),
            allocations_by_port: Default::default(),
            channels_by_number: Default::default(),
            channel_numbers_by_peer: Default::default(),
            pending_commands: Default::default(),
            next_allocation_id: AllocationId(1),
            auth_secret: hex::encode(rng.gen::<[u8; 32]>()),
            rng,
            time_events: TimeEvents::default(),
            nonces: Default::default(),
        }
    }

    pub fn auth_secret(&self) -> &str {
        &self.auth_secret
    }

    /// Registers a new, valid nonce.
    ///
    /// Each nonce is valid for 10 requests.
    pub fn add_nonce(&mut self, nonce: Uuid) {
        self.nonces.add_new(nonce);
    }

    /// Process the bytes received from a client.
    ///
    /// After calling this method, you should call [`Server::next_command`] until it returns `None`.
    pub fn handle_client_input(&mut self, bytes: &[u8], sender: SocketAddr, now: SystemTime) {
        let span = tracing::error_span!("client", %sender,  transaction_id = field::Empty);
        let _guard = span.enter();

        if tracing::enabled!(target: "wire", tracing::Level::TRACE) {
            let hex_bytes = hex::encode(bytes);
            tracing::trace!(target: "wire", %hex_bytes, "receiving bytes");
        }

        match self.decoder.decode(bytes) {
            Ok(Ok(message)) => {
                if let Some(id) = message.transaction_id() {
                    span.record("transaction_id", hex::encode(id.as_bytes()));
                }

                self.handle_client_message(message, sender, now);
            }
            // Could parse the bytes but message was semantically invalid (like missing attribute).
            Ok(Err(error_code)) => {
                self.queue_error_response(sender, error_code);
            }
            // Parsing the bytes failed.
            Err(client_message::Error::BadChannelData(_)) => {}
            Err(client_message::Error::DecodeStun(_)) => {}
            Err(client_message::Error::UnknownMessageType(_)) => {}
            Err(client_message::Error::Eof) => {}
        };
    }

    pub fn handle_client_message(
        &mut self,
        message: ClientMessage,
        sender: SocketAddr,
        now: SystemTime,
    ) {
        let result = match message {
            ClientMessage::Allocate(request) => self.handle_allocate_request(request, sender, now),
            ClientMessage::Refresh(request) => self.handle_refresh_request(request, sender, now),
            ClientMessage::ChannelBind(request) => {
                self.handle_channel_bind_request(request, sender, now)
            }
            ClientMessage::CreatePermission(request) => {
                self.handle_create_permission_request(request, sender, now)
            }
            ClientMessage::Binding(request) => {
                self.handle_binding_request(request, sender);
                return;
            }
            ClientMessage::ChannelData(msg) => {
                self.handle_channel_data_message(msg, sender, now);
                return;
            }
        };

        let Err(error_response) = result else {
            return;
        };

        self.queue_error_response(sender, error_response)
    }

    fn queue_error_response(&mut self, sender: SocketAddr, mut error_response: Message<Attribute>) {
        // In case of a 401 response, attach a realm and nonce.
        if error_response
            .get_attribute::<ErrorCode>()
            .map_or(false, |error| error == &ErrorCode::from(Unauthorized))
        {
            let new_nonce = Uuid::from_u128(self.rng.gen());

            self.add_nonce(new_nonce);

            error_response.add_attribute(Nonce::new(new_nonce.to_string()).unwrap().into());
            error_response.add_attribute((*FIREZONE).clone().into());
        }

        self.send_message(error_response, sender);
    }

    /// Process the bytes received from an allocation.
    pub fn handle_relay_input(
        &mut self,
        bytes: &[u8],
        sender: SocketAddr,
        allocation_id: AllocationId,
    ) {
        let span = tracing::error_span!("peer", %sender, %allocation_id, recipient = field::Empty, channel = field::Empty);
        let _guard = span.enter();

        if tracing::enabled!(target: "wire", tracing::Level::TRACE) {
            let hex_bytes = hex::encode(bytes);
            tracing::trace!(target: "wire", %hex_bytes, "receiving bytes");
        }

        let Some(recipient) = self.clients_by_allocation.get(&allocation_id) else {
            tracing::debug!(target: "relay", "unknown allocation");
            return;
        };

        span.record("recipient", field::display(&recipient));

        let Some(channel_number) = self.channel_numbers_by_peer.get(&sender) else {
            tracing::debug!(target: "relay", "no active channel, refusing to relay {} bytes", bytes.len());
            return;
        };

        span.record("channel", channel_number);

        let Some(channel) = self.channels_by_number.get(channel_number) else {
            debug_assert!(false, "unknown channel {}", channel_number);
            return
        };

        if !channel.bound {
            tracing::debug!(target: "relay", "channel existed but is unbound");
            return;
        }

        if channel.allocation != allocation_id {
            tracing::debug!(target: "relay", "channel is not associated with allocation");
            return;
        }

        tracing::debug!(target: "relay", "Relaying {} bytes", bytes.len());

        let data = ChannelData::new(*channel_number, bytes).to_bytes();

        if tracing::enabled!(target: "wire", tracing::Level::TRACE) {
            let hex_bytes = hex::encode(&data);
            tracing::trace!(target: "wire", %hex_bytes, "sending bytes");
        }

        self.pending_commands.push_back(Command::SendMessage {
            payload: data,
            recipient: *recipient,
        })
    }

    pub fn handle_deadline_reached(&mut self, now: SystemTime) {
        for action in self.time_events.pending_actions(now) {
            match action {
                TimedAction::ExpireAllocation(id) => {
                    let Some(allocation) = self.get_allocation(&id) else {
                        tracing::debug!(target: "relay", "Cannot expire non-existing allocation {id}");

                        continue;
                    };

                    if allocation.is_expired(now) {
                        self.delete_allocation(id)
                    }
                }
                TimedAction::UnbindChannel(chan) => {
                    let Some(channel) = self.channels_by_number.get_mut(&chan) else {
                        tracing::debug!(target: "relay", "Cannot expire non-existing channel binding {chan}");

                        continue;
                    };

                    if channel.is_expired(now) {
                        tracing::info!(target: "relay", "Channel {chan} is now expired");

                        channel.bound = false;

                        self.time_events.add(
                            now + Duration::from_secs(5 * 60),
                            TimedAction::DeleteChannel(chan),
                        );
                    }
                }
                TimedAction::DeleteChannel(chan) => {
                    self.delete_channel_binding(chan);
                }
            }
        }
    }

    /// Return the next command to be executed.
    pub fn next_command(&mut self) -> Option<Command> {
        self.pending_commands.pop_front()
    }

    fn handle_binding_request(&mut self, message: Binding, sender: SocketAddr) {
        let mut message = Message::new(
            MessageClass::SuccessResponse,
            BINDING,
            message.transaction_id(),
        );
        message.add_attribute(XorMappedAddress::new(sender).into());

        self.send_message(message, sender);
    }

    /// Handle a TURN allocate request.
    ///
    /// See <https://www.rfc-editor.org/rfc/rfc8656#name-receiving-an-allocate-reque> for details.
    fn handle_allocate_request(
        &mut self,
        request: Allocate,
        sender: SocketAddr,
        now: SystemTime,
    ) -> Result<(), Message<Attribute>> {
        let effective_lifetime = request.effective_lifetime();

        let span =
            tracing::error_span!("allocate", lifetime = %effective_lifetime.lifetime().as_secs());
        let _guard = span.enter();

        self.verify_auth(&request, now)?;

        if self.allocations.contains_key(&sender) {
            return Err(error_response(AllocationMismatch, &request));
        }

        if self.allocations_by_port.len() == MAX_AVAILABLE_PORTS as usize {
            return Err(error_response(InsufficientCapacity, &request));
        }

        if request.requested_transport().protocol() != UDP_TRANSPORT {
            return Err(error_response(BadRequest, &request));
        }

        // TODO: Do we need to handle DONT-FRAGMENT?
        // TODO: Do we need to handle EVEN/ODD-PORT?

        let allocation = self.create_new_allocation(now, &effective_lifetime);

        let mut message = Message::new(
            MessageClass::SuccessResponse,
            ALLOCATE,
            request.transaction_id(),
        );

        let ip4_relay_address = self.public_relay_address_for_port(allocation.port);

        message.add_attribute(XorRelayAddress::new(ip4_relay_address.into()).into());
        message.add_attribute(XorMappedAddress::new(sender).into());
        message.add_attribute(effective_lifetime.clone().into());

        let wake_deadline = self.time_events.add(
            allocation.expires_at,
            TimedAction::ExpireAllocation(allocation.id),
        );
        self.pending_commands.push_back(Command::Wake {
            deadline: wake_deadline,
        });
        self.pending_commands.push_back(Command::AllocateAddresses {
            id: allocation.id,
            port: allocation.port,
        });
        self.send_message(message, sender);

        tracing::info!(
            target: "relay",
            ip4_relay_address = field::display(ip4_relay_address),
            "Created new allocation",
        );

        self.clients_by_allocation.insert(allocation.id, sender);
        self.allocations.insert(sender, allocation);

        Ok(())
    }

    /// Handle a TURN refresh request.
    ///
    /// See <https://www.rfc-editor.org/rfc/rfc8656#name-receiving-a-refresh-request> for details.
    fn handle_refresh_request(
        &mut self,
        request: Refresh,
        sender: SocketAddr,
        now: SystemTime,
    ) -> Result<(), Message<Attribute>> {
        let effective_lifetime = request.effective_lifetime();

        let span =
            tracing::error_span!("refresh", lifetime = %effective_lifetime.lifetime().as_secs());
        let _guard = span.enter();

        self.verify_auth(&request, now)?;

        // TODO: Verify that this is the correct error code.
        let allocation = self
            .allocations
            .get_mut(&sender)
            .ok_or(error_response(AllocationMismatch, &request))?;

        if effective_lifetime.lifetime().is_zero() {
            let id = allocation.id;

            self.delete_allocation(id);
            self.send_message(
                refresh_success_response(effective_lifetime, request.transaction_id()),
                sender,
            );

<<<<<<< HEAD
=======
            tracing::info!(
                target: "relay",
                %port,
                "Deleted allocation"
            );

>>>>>>> aadf8fd8
            return Ok(());
        }

        allocation.expires_at = now + effective_lifetime.lifetime();

        tracing::info!(
            target: "relay",
            port = %allocation.port,
            "Refreshed allocation",
        );

        let wake_deadline = self.time_events.add(
            allocation.expires_at,
            TimedAction::ExpireAllocation(allocation.id),
        );
        self.pending_commands.push_back(Command::Wake {
            deadline: wake_deadline,
        });
        self.send_message(
            refresh_success_response(effective_lifetime, request.transaction_id()),
            sender,
        );

        Ok(())
    }

    /// Handle a TURN channel bind request.
    ///
    /// See <https://www.rfc-editor.org/rfc/rfc8656#name-receiving-a-channelbind-req> for details.
    fn handle_channel_bind_request(
        &mut self,
        request: ChannelBind,
        sender: SocketAddr,
        now: SystemTime,
    ) -> Result<(), Message<Attribute>> {
        // Note: `channel_number` is enforced to be in the correct range.
        let requested_channel = request.channel_number().value();
        let peer_address = request.xor_peer_address().address();

        let span = tracing::error_span!("channel_bind", %requested_channel, %peer_address, allocation = field::Empty);
        let _guard = span.enter();

        self.verify_auth(&request, now)?;

        let allocation = self
            .allocations
            .get_mut(&sender)
            .ok_or(error_response(AllocationMismatch, &request))?;

        span.record("allocation", allocation.id.to_string());

        // Check that our allocation can handle the requested peer addr.
        if !allocation.can_relay_to(peer_address) {
            return Err(error_response(PeerAddressFamilyMismatch, &request));
        }

        // Ensure the same address isn't already bound to a different channel.
        if let Some(number) = self.channel_numbers_by_peer.get(&peer_address) {
            if number != &requested_channel {
                return Err(error_response(BadRequest, &request));
            }
        }

        // Ensure the channel is not already bound to a different address.
        if let Some(channel) = self.channels_by_number.get_mut(&requested_channel) {
            if channel.peer_address != peer_address {
                return Err(error_response(BadRequest, &request));
            }

            // Binding requests for existing channels act as a refresh for the binding.

            channel.refresh(now);

            tracing::info!(target: "relay", "Refreshed channel binding");

            self.time_events.add(
                channel.expiry,
                TimedAction::UnbindChannel(requested_channel),
            );
            self.send_message(
                channel_bind_success_response(request.transaction_id()),
                sender,
            );

            return Ok(());
        }

        // Channel binding does not exist yet, create it.

        // TODO: Any additional validations would go here.
        // TODO: Capacity checking would go here.

        let allocation_id = allocation.id;
        self.create_channel_binding(requested_channel, peer_address, allocation_id, now);
        self.send_message(
            channel_bind_success_response(request.transaction_id()),
            sender,
        );

        tracing::info!(target: "relay", "Successfully bound channel");

        Ok(())
    }

    /// Handle a TURN create permission request.
    ///
    /// See <https://www.rfc-editor.org/rfc/rfc8656#name-receiving-a-createpermissio> for details.
    ///
    /// This TURN server implementation does not support relaying data other than through channels.
    /// Thus, creating a permission is a no-op that always succeeds.
    fn handle_create_permission_request(
        &mut self,
        message: CreatePermission,
        sender: SocketAddr,
        now: SystemTime,
    ) -> Result<(), Message<Attribute>> {
        self.verify_auth(&message, now)?;

        self.send_message(
            create_permission_success_response(message.transaction_id()),
            sender,
        );

        Ok(())
    }

    fn handle_channel_data_message(&mut self, message: ChannelData, _: SocketAddr, _: SystemTime) {
        let channel_number = message.channel();
        let data = message.data();

        let span = tracing::error_span!("channel_data", channel = %channel_number, recipient = field::Empty);
        let _guard = span.enter();

        let Some(channel) = self.channels_by_number.get(&channel_number) else {
            tracing::debug!(target: "relay", "Channel does not exist, refusing to forward data");
            return;
        };

        // TODO: Do we need to enforce that only the creator of the channel can relay data?
        // The sender of a UDP packet can be spoofed, so why would we bother?

        if !channel.bound {
            tracing::debug!(target: "relay", "Channel exists but is unbound");
            return;
        }

        let recipient = channel.peer_address;
        span.record("recipient", field::display(&recipient));

        tracing::debug!(target: "relay", "Relaying {} bytes", data.len());

        if tracing::enabled!(target: "wire", tracing::Level::TRACE) {
            let hex_bytes = hex::encode(data);
            tracing::trace!(target: "wire", %hex_bytes, "sending bytes");
        }

        self.pending_commands.push_back(Command::ForwardData {
            id: channel.allocation,
            data: data.to_vec(),
            receiver: recipient,
        });
    }

    fn verify_auth(
        &mut self,
        request: &(impl StunRequest + ProtectedRequest),
        now: SystemTime,
    ) -> Result<(), Message<Attribute>> {
        let message_integrity = request
            .message_integrity()
            .map_err(|e| error_response(e, request))?;
        let username = request.username().map_err(|e| error_response(e, request))?;
        let nonce = request
            .nonce()
            .map_err(|e| error_response(e, request))?
            .value()
            .parse::<Uuid>()
            .map_err(|e| {
                log::debug!("failed to parse nonce: {e}");

                error_response(Unauthorized, request)
            })?;

        self.nonces
            .handle_nonce_used(nonce)
            .map_err(|_| error_response(Unauthorized, request))?;

        message_integrity
            .verify(&self.auth_secret, username.name(), now)
            .map_err(|_| error_response(Unauthorized, request))?;

        Ok(())
    }

    fn create_new_allocation(&mut self, now: SystemTime, lifetime: &Lifetime) -> Allocation {
        // First, find an unused port.

        assert!(
            self.allocations_by_port.len() < MAX_AVAILABLE_PORTS as usize,
            "No more ports available; this would loop forever"
        );

        let port = loop {
            let candidate = self.rng.gen_range(LOWEST_PORT..HIGHEST_PORT);

            if !self.allocations_by_port.contains_key(&candidate) {
                break candidate;
            }
        };

        // Second, grab a new allocation ID.
        let id = self.next_allocation_id.next();

        self.allocations_by_port.insert(port, id);

        Allocation {
            id,
            port,
            expires_at: now + lifetime.lifetime(),
        }
    }

    fn create_channel_binding(
        &mut self,
        requested_channel: u16,
        peer_address: SocketAddr,
        id: AllocationId,
        now: SystemTime,
    ) {
        self.channels_by_number.insert(
            requested_channel,
            Channel {
                expiry: now + CHANNEL_BINDING_DURATION,
                peer_address,
                allocation: id,
                bound: true,
            },
        );
        self.channel_numbers_by_peer
            .insert(peer_address, requested_channel);
    }

    fn send_message(&mut self, message: Message<Attribute>, recipient: SocketAddr) {
        tracing::trace!(target: "relay",  method = %message.method().as_str(), class = %message.class().as_str(), "Sending message");

        let Ok(bytes) = self.encoder.encode_into_bytes(message) else {
            debug_assert!(false, "Encoding should never fail");
            return;
        };

        if tracing::enabled!(target: "wire", tracing::Level::TRACE) {
            let hex_bytes = hex::encode(&bytes);
            tracing::trace!(target: "wire", %hex_bytes, "sending bytes");
        }

        self.pending_commands.push_back(Command::SendMessage {
            payload: bytes,
            recipient,
        });
    }

    fn public_relay_address_for_port(&self, port: u16) -> SocketAddrV4 {
        SocketAddrV4::new(self.public_ip4_address, port)
    }

    fn get_allocation(&self, id: &AllocationId) -> Option<&Allocation> {
        self.clients_by_allocation
            .get(id)
            .and_then(|client| self.allocations.get(client))
    }

    fn delete_allocation(&mut self, id: AllocationId) {
        let Some(client) = self.clients_by_allocation.remove(&id) else {
            return;
        };

        let allocation = self
            .allocations
            .remove(&client)
            .expect("internal state mismatch");
        let port = allocation.port;

        self.allocations_by_port.remove(&port);
        self.pending_commands
            .push_back(Command::FreeAddresses { id });

        tracing::info!(
            target: "relay",
            "Deleted allocation for {client} on port {port}"
        );
    }

    fn delete_channel_binding(&mut self, chan: u16) {
        let Some(channel) = self.channels_by_number.get(&chan) else {
            return;
        };

        let addr = channel.peer_address;

        self.channel_numbers_by_peer.remove(&addr);
        self.channels_by_number.remove(&chan);
    }
}

fn refresh_success_response(
    effective_lifetime: Lifetime,
    transaction_id: TransactionId,
) -> Message<Attribute> {
    let mut message = Message::new(MessageClass::SuccessResponse, REFRESH, transaction_id);
    message.add_attribute(effective_lifetime.into());
    message
}

fn channel_bind_success_response(transaction_id: TransactionId) -> Message<Attribute> {
    Message::new(MessageClass::SuccessResponse, CHANNEL_BIND, transaction_id)
}

fn create_permission_success_response(transaction_id: TransactionId) -> Message<Attribute> {
    Message::new(
        MessageClass::SuccessResponse,
        CREATE_PERMISSION,
        transaction_id,
    )
}

/// Represents an allocation of a client.
struct Allocation {
    id: AllocationId,
    /// Data arriving on this port will be forwarded to the client iff there is an active data channel.
    port: u16,
    expires_at: SystemTime,
}

struct Channel {
    /// When the channel expires.
    expiry: SystemTime,

    /// The address of the peer that the channel is bound to.
    peer_address: SocketAddr,

    /// The allocation this channel belongs to.
    allocation: AllocationId,

    /// Whether the channel is currently bound.
    ///
    /// Channels are active for 10 minutes. During this time, data can be relayed through the channel.
    /// After 10 minutes, the channel is considered unbound.
    ///
    /// To prevent race conditions, we MUST NOT use the same channel number for a different peer and vice versa for another 5 minutes after the channel becomes unbound.
    /// Once it becomes unbound, we simply flip this bool and only completely remove the channel after another 5 minutes.
    ///
    /// With the data structure still existing while the channel is unbound, our existing validations cover the above requirement.
    bound: bool,
}

impl Channel {
    fn refresh(&mut self, now: SystemTime) {
        self.expiry = now + CHANNEL_BINDING_DURATION;
    }

    fn is_expired(&self, now: SystemTime) -> bool {
        self.expiry <= now
    }
}

impl Allocation {
    fn can_relay_to(&self, addr: SocketAddr) -> bool {
        // Currently, we only support IPv4, thus any IPv6 address is invalid.
        addr.is_ipv4()
    }
}

impl Allocation {
    fn is_expired(&self, now: SystemTime) -> bool {
        self.expires_at <= now
    }
}

#[derive(PartialEq)]
enum TimedAction {
    ExpireAllocation(AllocationId),
    UnbindChannel(u16),
    DeleteChannel(u16),
}

fn error_response(
    error_code: impl Into<ErrorCode>,
    request: &impl StunRequest,
) -> Message<Attribute> {
    let mut message = Message::new(
        MessageClass::ErrorResponse,
        request.method(),
        request.transaction_id(),
    );
    message.add_attribute(Attribute::from(error_code.into()));

    message
}

/// Private helper trait to make [`error_response`] more ergonomic to use.
trait StunRequest {
    fn transaction_id(&self) -> TransactionId;
    fn method(&self) -> Method;
}

macro_rules! impl_stun_request_for {
    ($t:ty, $m:expr) => {
        impl StunRequest for $t {
            fn transaction_id(&self) -> TransactionId {
                self.transaction_id()
            }

            fn method(&self) -> Method {
                $m
            }
        }
    };
}

impl_stun_request_for!(Allocate, ALLOCATE);
impl_stun_request_for!(ChannelBind, CHANNEL_BIND);
impl_stun_request_for!(CreatePermission, CREATE_PERMISSION);
impl_stun_request_for!(Refresh, REFRESH);

/// Private helper trait to make [`Server::verify_auth`] more ergonomic to use.
trait ProtectedRequest {
    fn message_integrity(&self) -> Result<&MessageIntegrity, Unauthorized>;
    fn username(&self) -> Result<&Username, Unauthorized>;
    fn nonce(&self) -> Result<&Nonce, Unauthorized>;
}

macro_rules! impl_protected_request_for {
    ($t:ty) => {
        impl ProtectedRequest for $t {
            fn message_integrity(&self) -> Result<&MessageIntegrity, Unauthorized> {
                self.message_integrity().ok_or(Unauthorized)
            }

            fn username(&self) -> Result<&Username, Unauthorized> {
                self.username().ok_or(Unauthorized)
            }

            fn nonce(&self) -> Result<&Nonce, Unauthorized> {
                self.nonce().ok_or(Unauthorized)
            }
        }
    };
}

impl_protected_request_for!(Allocate);
impl_protected_request_for!(ChannelBind);
impl_protected_request_for!(CreatePermission);
impl_protected_request_for!(Refresh);

// Define an enum of all attributes that we care about for our server.
stun_codec::define_attribute_enums!(
    Attribute,
    AttributeDecoder,
    AttributeEncoder,
    [
        MessageIntegrity,
        XorMappedAddress,
        ErrorCode,
        RequestedTransport,
        XorRelayAddress,
        Lifetime,
        ChannelNumber,
        XorPeerAddress,
        Nonce,
        Realm,
        Username
    ]
);<|MERGE_RESOLUTION|>--- conflicted
+++ resolved
@@ -457,15 +457,6 @@
                 sender,
             );
 
-<<<<<<< HEAD
-=======
-            tracing::info!(
-                target: "relay",
-                %port,
-                "Deleted allocation"
-            );
-
->>>>>>> aadf8fd8
             return Ok(());
         }
 
