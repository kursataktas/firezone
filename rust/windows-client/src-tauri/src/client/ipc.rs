--- conflicted
+++ resolved
@@ -80,11 +80,8 @@
     Ok(())
 }
 
-<<<<<<< HEAD
-#[tracing::instrument]
-=======
 /// Test normal IPC
->>>>>>> faa40abd
+#[tracing::instrument]
 async fn test_happy_path() -> Result<()> {
     let id = random_pipe_id();
 
