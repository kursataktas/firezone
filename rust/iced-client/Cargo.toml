--- conflicted
+++ resolved
@@ -4,15 +4,12 @@
 edition = "2021"
 
 [dependencies]
-<<<<<<< HEAD
-iced = { version = "0.13.0", features = ["image", "multi-window"], default-features = false }
+# `tiny-skia` uses less RAM than the GPU backends. About 6.5 MiB on Ubuntu.
+iced = { version = "0.13", features = ["image", "tiny-skia", "multi-window"], default-features = false }
 tao = "0.30.0"
 tokio = { version = "1.40.0", features = ["sync"] }
+tokio-stream = "0.1.16"
 tray-icon = "0.17.0"
-=======
-# `tiny-skia` uses less RAM than the GPU backends. About 6.5 MiB on Ubuntu.
-iced = { version = "0.13", features = ["image", "tiny-skia", "multi-window"], default-features = false }
->>>>>>> cf3b6b13
 
 [lints]
 # Can't use workspace because the GTK dep for Tauri and `tray-icon` conflict
