use crate::{platform::DnsControlMethod, Cidrv4, Cidrv6};
use anyhow::{Context as _, Result};
use std::{
    net::{IpAddr, Ipv4Addr, Ipv6Addr},
    os::windows::process::CommandExt,
    process::{Command, Stdio},
};

// Hides Powershell's console on Windows
// <https://stackoverflow.com/questions/59692146/is-it-possible-to-use-the-standard-library-to-spawn-a-process-without-showing-th#60958956>
const CREATE_NO_WINDOW: u32 = 0x08000000;

// wintun automatically appends " Tunnel" to this
// TODO: De-dupe
const TUNNEL_NAME: &str = "Firezone";

<<<<<<< HEAD
pub struct InterfaceManager {}
=======
#[derive(Default)]
pub struct TunDeviceManager {}
>>>>>>> 696c0945

impl Drop for TunDeviceManager {
    fn drop(&mut self) {
        if let Err(error) = crate::windows::dns::deactivate() {
            tracing::error!(?error, "Failed to deactivate DNS control");
        }
    }
}

<<<<<<< HEAD
impl InterfaceManager {
    pub fn new(_: DnsControlMethod) -> Self {
        Self {}
    }

=======
impl TunDeviceManager {
>>>>>>> 696c0945
    #[tracing::instrument(level = "trace", skip(self))]
    pub async fn set_ips(&mut self, ipv4: Ipv4Addr, ipv6: Ipv6Addr) -> Result<()> {
        tracing::debug!("Setting our IPv4 = {}", ipv4);
        tracing::debug!("Setting our IPv6 = {}", ipv6);

        // TODO: See if there's a good Win32 API for this
        // Using netsh directly instead of wintun's `set_network_addresses_tuple` because their code doesn't work for IPv6
        Command::new("netsh")
            .creation_flags(CREATE_NO_WINDOW)
            .arg("interface")
            .arg("ipv4")
            .arg("set")
            .arg("address")
            .arg(format!("name=\"{TUNNEL_NAME}\""))
            .arg("source=static")
            .arg(format!("address={}", ipv4))
            .arg("mask=255.255.255.255")
            .stdout(Stdio::null())
            .status()?;

        Command::new("netsh")
            .creation_flags(CREATE_NO_WINDOW)
            .arg("interface")
            .arg("ipv6")
            .arg("set")
            .arg("address")
            .arg(format!("interface=\"{TUNNEL_NAME}\""))
            .arg(format!("address={}", ipv6))
            .stdout(Stdio::null())
            .status()?;

        Ok(())
    }

    // async on Linux
    #[allow(clippy::unused_async)]
    pub async fn control_dns(&self, dns_config: Vec<IpAddr>) -> Result<()> {
        crate::windows::dns::change(&dns_config).context("Should be able to control DNS")?;
        Ok(())
    }

    #[tracing::instrument(level = "trace", skip(self))]
    pub async fn set_routes(&mut self, _: Vec<Cidrv4>, _: Vec<Cidrv6>) -> Result<()> {
        // TODO: Windows still does route updates in `tun_windows.rs`. I can move it up
        // here, but since the Client and Gateway don't know the index of the WinTun
        // interface, I'd have to use the Windows API
        // <https://microsoft.github.io/windows-docs-rs/doc/windows/Win32/NetworkManagement/IpHelper/fn.GetAdaptersAddresses.html>
        unimplemented!()
    }
}<|MERGE_RESOLUTION|>--- conflicted
+++ resolved
@@ -14,12 +14,7 @@
 // TODO: De-dupe
 const TUNNEL_NAME: &str = "Firezone";
 
-<<<<<<< HEAD
-pub struct InterfaceManager {}
-=======
-#[derive(Default)]
 pub struct TunDeviceManager {}
->>>>>>> 696c0945
 
 impl Drop for TunDeviceManager {
     fn drop(&mut self) {
@@ -29,15 +24,11 @@
     }
 }
 
-<<<<<<< HEAD
-impl InterfaceManager {
+impl TunDeviceManager {
     pub fn new(_: DnsControlMethod) -> Self {
         Self {}
     }
 
-=======
-impl TunDeviceManager {
->>>>>>> 696c0945
     #[tracing::instrument(level = "trace", skip(self))]
     pub async fn set_ips(&mut self, ipv4: Ipv4Addr, ipv6: Ipv6Addr) -> Result<()> {
         tracing::debug!("Setting our IPv4 = {}", ipv4);
