--- conflicted
+++ resolved
@@ -58,11 +58,6 @@
 }
 
 impl Tun {
-<<<<<<< HEAD
-    #[instrument(skip_all)]
-=======
-    #[tracing::instrument(level = "debug")]
->>>>>>> 78ee11df
     pub fn new() -> Result<Self> {
         const TUNNEL_UUID: &str = "e9245bc1-b8c1-44ca-ab1d-c6aad4f13b9c";
 
